plugins {
	id 'io.spring.dependency-management' version '1.0.9.RELEASE' apply false
	id 'io.spring.nohttp' version '0.0.5.RELEASE'
	id 'org.jetbrains.kotlin.jvm' version '1.4.0' apply false
	id 'org.jetbrains.dokka' version '0.10.1' apply false
	id 'org.asciidoctor.jvm.convert' version '2.4.0'
	id 'de.undercouch.download' version '4.1.1'
	id "io.freefair.aspectj" version '5.1.1' apply false
	id "com.github.ben-manes.versions" version '0.28.0'
	id "me.champeau.gradle.jmh" version "0.5.0" apply false
}

ext {
	moduleProjects = subprojects.findAll { it.name.startsWith("spring-") }
	javaProjects = subprojects - project(":framework-bom")
	withoutJclOverSlf4j = {
		exclude group: "org.slf4j", name: "jcl-over-slf4j"
	}
}

configure(allprojects) { project ->
	apply plugin: "io.spring.dependency-management"

	dependencyManagement {
		imports {
			mavenBom "com.fasterxml.jackson:jackson-bom:2.11.2"
			mavenBom "io.netty:netty-bom:4.1.51.Final"
			mavenBom "io.projectreactor:reactor-bom:2020.0.0-RC1"
			mavenBom "io.r2dbc:r2dbc-bom:Arabba-SR6"
			mavenBom "io.rsocket:rsocket-bom:1.1.0-M2"
			mavenBom "org.eclipse.jetty:jetty-bom:9.4.31.v20200723"
			mavenBom "org.jetbrains.kotlin:kotlin-bom:1.4.0"
			mavenBom "org.jetbrains.kotlinx:kotlinx-coroutines-bom:1.3.9"
			mavenBom "org.junit:junit-bom:5.7.0"
		}
		dependencies {
			dependencySet(group: 'org.apache.logging.log4j', version: '2.13.3') {
				entry 'log4j-api'
				entry 'log4j-core'
				entry 'log4j-slf4j-impl'
				entry 'log4j-jul'
			}
			dependency "org.slf4j:slf4j-api:1.7.30"
			dependency("com.google.code.findbugs:findbugs:3.0.1") {
				exclude group: "dom4j", name: "dom4j"
			}
			dependency "com.google.code.findbugs:jsr305:3.0.2"

			dependencySet(group: 'org.aspectj', version: '1.9.6') {
				entry 'aspectjrt'
				entry 'aspectjtools'
				entry 'aspectjweaver'
			}
			dependencySet(group: 'org.codehaus.groovy', version: '3.0.5') {
				entry 'groovy'
				entry 'groovy-jsr223'
				entry 'groovy-templates'  // requires findbugs for warning-free compilation
				entry 'groovy-test'
				entry 'groovy-xml'
			}

			dependency "io.reactivex:rxjava:1.3.8"
			dependency "io.reactivex:rxjava-reactive-streams:1.2.1"
			dependency "io.reactivex.rxjava2:rxjava:2.2.19"
			dependency "io.reactivex.rxjava3:rxjava:3.0.6"
			dependency "io.projectreactor.tools:blockhound:1.0.2.RELEASE"

			dependency "com.caucho:hessian:4.0.63"
			dependency "com.fasterxml:aalto-xml:1.2.2"
			dependency("com.fasterxml.woodstox:woodstox-core:6.2.1") {
				exclude group: "stax", name: "stax-api"
			}
			dependency "com.google.code.gson:gson:2.8.6"
			dependency "com.google.protobuf:protobuf-java-util:3.13.0"
			dependency "com.googlecode.protobuf-java-format:protobuf-java-format:1.4"
			dependency("com.thoughtworks.xstream:xstream:1.4.13") {
				exclude group: "xpp3", name: "xpp3_min"
				exclude group: "xmlpull", name: "xmlpull"
			}
			dependency "org.apache.johnzon:johnzon-jsonb:1.2.8"
			dependency("org.codehaus.jettison:jettison:1.3.8") {
				exclude group: "stax", name: "stax-api"
			}
			dependencySet(group: 'org.jibx', version: '1.3.3') {
				entry 'jibx-bind'
				entry 'jibx-run'
			}
			dependency "org.ogce:xpp3:1.1.6"
			dependency "org.yaml:snakeyaml:1.26"

			dependency "com.h2database:h2:1.4.200"
			dependency "com.github.ben-manes.caffeine:caffeine:2.8.5"
			dependency "com.github.librepdf:openpdf:1.3.20"
			dependency "com.rometools:rome:1.15.0"
			dependency "commons-io:commons-io:2.5"
			dependency "io.vavr:vavr:0.10.3"
			dependency "net.sf.jopt-simple:jopt-simple:5.0.4"
			dependencySet(group: 'org.apache.activemq', version: '5.16.0') {
				entry 'activemq-broker'
				entry('activemq-kahadb-store') {
					exclude group: "org.springframework", name: "spring-context"
				}
				entry 'activemq-stomp'
			}
			dependency "org.apache.bcel:bcel:6.0"
			dependency "org.apache.commons:commons-pool2:2.8.0"
			dependencySet(group: 'org.apache.derby', version: '10.14.2.0') {
				entry 'derby'
				entry 'derbyclient'
			}
			dependency "org.apache.poi:poi-ooxml:4.1.2"
			dependency "org.apache-extras.beanshell:bsh:2.0b6"
			dependency "org.freemarker:freemarker:2.3.30"
			dependency "org.hsqldb:hsqldb:2.5.1"
			dependency "org.quartz-scheduler:quartz:2.3.2"
			dependency "org.codehaus.fabric3.api:commonj:1.1.0"
			dependency "net.sf.ehcache:ehcache:2.10.6"
			dependency "org.ehcache:jcache:1.0.1"
			dependency "org.ehcache:ehcache:3.4.0"
			dependency "org.hibernate:hibernate-core:5.4.21.Final"
			dependency "org.hibernate:hibernate-validator:6.1.5.Final"
			dependency "org.webjars:webjars-locator-core:0.45"
			dependency "org.webjars:underscorejs:1.8.3"

			dependencySet(group: 'org.apache.tomcat', version: '9.0.37') {
				entry 'tomcat-util'
				entry('tomcat-websocket') {
					exclude group: "org.apache.tomcat", name: "tomcat-websocket-api"
					exclude group: "org.apache.tomcat", name: "tomcat-servlet-api"
				}
			}
			dependencySet(group: 'org.apache.tomcat.embed', version: '9.0.37') {
				entry 'tomcat-embed-core'
				entry 'tomcat-embed-websocket'
			}
			dependencySet(group: 'io.undertow', version: '2.1.3.Final') {
				entry 'undertow-core'
				entry('undertow-websockets-jsr') {
					exclude group: "org.jboss.spec.javax.websocket", name: "jboss-websocket-api_1.1_spec"
				}
				entry('undertow-servlet') {
					exclude group: "org.jboss.spec.javax.servlet", name: "jboss-servlet-api_3.1_spec"
					exclude group: "org.jboss.spec.javax.annotation", name: "jboss-annotations-api_1.2_spec"
				}
			}

			dependencySet(group: 'com.squareup.okhttp3', version: '3.14.9') {
				entry 'okhttp'
				entry 'mockwebserver'
			}
			dependency("org.apache.httpcomponents:httpclient:4.5.12") {
				exclude group: "commons-logging", name: "commons-logging"
			}
			dependency("org.apache.httpcomponents:httpasyncclient:4.1.4") {
				exclude group: "commons-logging", name: "commons-logging"
			}
			dependency 'org.apache.httpcomponents.client5:httpclient5:5.0.1'
			dependency 'org.apache.httpcomponents.core5:httpcore5-reactive:5.0.1'
			dependency "org.eclipse.jetty:jetty-reactive-httpclient:1.1.4"

			dependency "org.jruby:jruby:9.2.13.0"
			dependency "org.python:jython-standalone:2.7.1"
			dependency "org.mozilla:rhino:1.7.11"

			dependency "commons-fileupload:commons-fileupload:1.4"
			dependency "org.synchronoss.cloud:nio-multipart-parser:1.1.0"

			dependency("org.dom4j:dom4j:2.1.3") {
				exclude group: "jaxen", name: "jaxen"
				exclude group: "net.java.dev.msv", name: "xsdlib"
				exclude group: "pull-parser", name: "pull-parser"
				exclude group: "xpp3", name: "xpp3"
			}
			dependency("jaxen:jaxen:1.2.0") {
				exclude group: "dom4j", name: "dom4j"
			}

			dependency("junit:junit:4.13") {
				exclude group: "org.hamcrest", name: "hamcrest-core"
			}
			dependency("de.bechte.junit:junit-hierarchicalcontextrunner:4.12.1") {
				exclude group: "junit", name: "junit"
			}
			dependency "org.testng:testng:7.3.0"
			dependency "org.hamcrest:hamcrest:2.1"
			dependency "org.awaitility:awaitility:3.1.6"
			dependency "org.assertj:assertj-core:3.17.2"
			dependencySet(group: 'org.xmlunit', version: '2.6.2') {
				entry 'xmlunit-assertj'
				entry('xmlunit-matchers') {
					exclude group: "org.hamcrest", name: "hamcrest-core"
				}
			}
			dependencySet(group: 'org.mockito', version: '3.5.10') {
				entry('mockito-core') {
					exclude group: "org.hamcrest", name: "hamcrest-core"
				}
				entry 'mockito-junit-jupiter'
			}
			dependency "io.mockk:mockk:1.10.0"

			dependency("net.sourceforge.htmlunit:htmlunit:2.43.0") {
				exclude group: "commons-logging", name: "commons-logging"
			}
			dependency("org.seleniumhq.selenium:htmlunit-driver:2.43.1") {
				exclude group: "commons-logging", name: "commons-logging"
			}
			dependency("org.seleniumhq.selenium:selenium-java:3.141.59") {
				exclude group: "commons-logging", name: "commons-logging"
				exclude group: "io.netty", name: "netty"
			}
			dependency "org.skyscreamer:jsonassert:1.5.0"
			dependency "com.jayway.jsonpath:json-path:2.4.0"
			dependency "org.bouncycastle:bcpkix-jdk15on:1.66"

			dependencySet(group: 'org.apache.tiles', version: '3.0.8') {
				entry 'tiles-api'
				entry('tiles-core', withoutJclOverSlf4j)
				entry('tiles-servlet', withoutJclOverSlf4j)
				entry('tiles-jsp', withoutJclOverSlf4j)
				entry('tiles-el', withoutJclOverSlf4j)
				entry('tiles-extras') {
					exclude group: "org.springframework", name: "spring-web"
					exclude group: "org.slf4j", name: "jcl-over-slf4j"
				}
			}
			dependency("org.apache.taglibs:taglibs-standard-jstlel:1.2.5") {
				exclude group: "org.apache.taglibs", name: "taglibs-standard-spec"
			}

			dependency "com.ibm.websphere:uow:6.0.2.17"
			dependency "com.jamonapi:jamon:2.82"
			dependency "joda-time:joda-time:2.10.6"
			dependency "org.eclipse.persistence:org.eclipse.persistence.jpa:2.7.7"
			dependency "org.javamoney:moneta:1.3"

			dependency "com.sun.activation:javax.activation:1.2.0"
			dependency "com.sun.mail:javax.mail:1.6.2"
			dependencySet(group: 'com.sun.xml.bind', version: '2.3.0.1') {
				entry 'jaxb-core'
				entry 'jaxb-impl'
				entry 'jaxb-xjc'
			}

			dependency "javax.activation:javax.activation-api:1.2.0"
			dependency "javax.annotation:javax.annotation-api:1.3.2"
			dependency "javax.cache:cache-api:1.1.0"
			dependency "javax.ejb:javax.ejb-api:3.2"
			dependency "javax.el:javax.el-api:3.0.1-b04"
			dependency "javax.enterprise.concurrent:javax.enterprise.concurrent-api:1.0"
			dependency "javax.faces:javax.faces-api:2.2"
			dependency "javax.inject:javax.inject:1"
			dependency "javax.inject:javax.inject-tck:1"
			dependency "javax.interceptor:javax.interceptor-api:1.2.2"
			dependency "javax.jms:javax.jms-api:2.0.1"
			dependency "javax.json:javax.json-api:1.1.4"
			dependency "javax.json.bind:javax.json.bind-api:1.0"
			dependency "javax.mail:javax.mail-api:1.6.2"
			dependency "javax.money:money-api:1.0.3"
			dependency "javax.resource:javax.resource-api:1.7.1"
			dependency "javax.servlet:javax.servlet-api:4.0.1"
			dependency "javax.servlet.jsp:javax.servlet.jsp-api:2.3.2-b02"
			dependency "javax.servlet.jsp.jstl:javax.servlet.jsp.jstl-api:1.2.1"
			dependency "javax.transaction:javax.transaction-api:1.3"
			dependency "javax.validation:validation-api:2.0.1.Final"
			dependency "javax.websocket:javax.websocket-api:1.1"
			dependency "javax.xml.bind:jaxb-api:2.3.1"
			dependency "javax.xml.ws:jaxws-api:2.3.1"

			dependency "org.eclipse.persistence:javax.persistence:2.2.0"

			// Substitute for "javax.management:jmxremote_optional:1.0.1_04" which
			// is not available on Maven Central
			dependency "org.glassfish.external:opendmk_jmxremote_optional_jar:1.0-b01-ea"
			dependency "org.glassfish:javax.el:3.0.1-b08"
			dependency "org.glassfish.main:javax.jws:4.0-b33"
			dependency "org.glassfish.tyrus:tyrus-container-servlet:1.13.1"
		}
		generatedPomCustomization {
			enabled = false
		}
		resolutionStrategy {
			cacheChangingModulesFor 0, "seconds"
		}
		repositories {
			mavenCentral()
			maven { url "https://repo.spring.io/libs-spring-framework-build" }
			maven { url "https://repo.spring.io/milestone" } // Reactor
		}
	}
	configurations.all {
		resolutionStrategy {
			cacheChangingModulesFor 0, "seconds"
			cacheDynamicVersionsFor 0, "seconds"
		}
	}
}

configure([rootProject] + javaProjects) { project ->
	group = "org.springframework"

	apply plugin: "java"
	apply plugin: "java-test-fixtures"
	apply plugin: "checkstyle"
	apply plugin: 'org.springframework.build.compile'
	apply from: "${rootDir}/gradle/custom-java-home.gradle"
	apply from: "${rootDir}/gradle/ide.gradle"

	pluginManager.withPlugin("kotlin") {
		apply plugin: "org.jetbrains.dokka"
		compileKotlin {
			kotlinOptions {
				jvmTarget = "1.8"
				languageVersion = "1.3"
				apiVersion = "1.3"
				freeCompilerArgs = ["-Xjsr305=strict"]
				allWarningsAsErrors = true
			}
		}
		compileTestKotlin {
			kotlinOptions {
				jvmTarget = "1.8"
				freeCompilerArgs = ["-Xjsr305=strict"]
			}
		}
	}

	test {
		useJUnitPlatform()
		include(["**/*Tests.class", "**/*Test.class"])
		systemProperty("java.awt.headless", "true")
		systemProperty("testGroups", project.properties.get("testGroups"))
		systemProperty("io.netty.leakDetection.level", "paranoid")
	}

	checkstyle {
<<<<<<< HEAD
		toolVersion = "8.36"
		configDirectory.set(rootProject.file("src/checkstyle"))
=======
		toolVersion = "8.36.1"
		configDir = rootProject.file("src/checkstyle")
>>>>>>> 3ec45389
	}

	dependencies {
		testCompile("org.junit.jupiter:junit-jupiter-api")
		testCompile("org.junit.jupiter:junit-jupiter-params")
		testCompile("org.mockito:mockito-core")
		testCompile("org.mockito:mockito-junit-jupiter")
		testCompile("io.mockk:mockk")
		testCompile("org.assertj:assertj-core")
		// Pull in the latest JUnit 5 Launcher API to ensure proper support in IDEs.
		testRuntime("org.junit.platform:junit-platform-launcher")
		testRuntime("org.junit.jupiter:junit-jupiter-engine")
		testRuntime("org.apache.logging.log4j:log4j-core")
		testRuntime("org.apache.logging.log4j:log4j-slf4j-impl")
		testRuntime("org.apache.logging.log4j:log4j-jul")
		// JSR-305 only used for non-required meta-annotations
		compileOnly("com.google.code.findbugs:jsr305")
		testCompileOnly("com.google.code.findbugs:jsr305")
		checkstyle("io.spring.javaformat:spring-javaformat-checkstyle:0.0.15")
	}

	ext.javadocLinks = [
			"https://docs.oracle.com/javase/8/docs/api/",
			"https://docs.oracle.com/javaee/7/api/",
			"https://docs.oracle.com/cd/E13222_01/wls/docs90/javadocs/",  // CommonJ
			"https://www.ibm.com/support/knowledgecenter/SS7JFU_8.5.5/com.ibm.websphere.javadoc.doc/web/apidocs/",
			"https://glassfish.java.net/nonav/docs/v3/api/",
			"https://docs.jboss.org/jbossas/javadoc/4.0.5/connector/",
			"https://docs.jboss.org/jbossas/javadoc/7.1.2.Final/",
			"https://tiles.apache.org/tiles-request/apidocs/",
			"https://tiles.apache.org/framework/apidocs/",
			"https://www.eclipse.org/aspectj/doc/released/aspectj5rt-api/",
			"https://www.ehcache.org/apidocs/2.10.4/",
			"https://www.quartz-scheduler.org/api/2.3.0/",
			"https://fasterxml.github.io/jackson-core/javadoc/2.10/",
			"https://fasterxml.github.io/jackson-databind/javadoc/2.10/",
			"https://fasterxml.github.io/jackson-dataformat-xml/javadoc/2.10/",
			"https://hc.apache.org/httpcomponents-client-ga/httpclient/apidocs/",
			"https://junit.org/junit4/javadoc/4.13/",
			"https://junit.org/junit5/docs/5.7.0/api/"
	] as String[]
}

configure(moduleProjects) { project ->
	apply from: "${rootDir}/gradle/spring-module.gradle"
}

configure(rootProject) {
	description = "Spring Framework"

	apply plugin: "groovy"
	apply plugin: "kotlin"
	apply plugin: "io.spring.nohttp"
	apply plugin: 'org.springframework.build.api-diff'
	apply from: "${rootDir}/gradle/publications.gradle"
	apply from: "${rootDir}/gradle/docs.gradle"

	nohttp {
		source.exclude "**/test-output/**"
		allowlistFile = project.file("src/nohttp/allowlist.lines")
		def rootPath = file(rootDir).toPath()
		def projectDirs = allprojects.collect { it.projectDir } + "${rootDir}/buildSrc"
		projectDirs.forEach { dir ->
			[ 'bin', 'build', 'out', '.settings' ]
				.collect { rootPath.relativize(new File(dir, it).toPath()) }
				.forEach { source.exclude "$it/**" }
			[ '.classpath', '.project' ]
				.collect { rootPath.relativize(new File(dir, it).toPath()) }
				.forEach { source.exclude "$it" }
		}
	}

	publishing {
		publications {
			mavenJava(MavenPublication) {
				artifact docsZip
				artifact schemaZip
				artifact distZip
			}
		}
	}
}<|MERGE_RESOLUTION|>--- conflicted
+++ resolved
@@ -334,13 +334,8 @@
 	}
 
 	checkstyle {
-<<<<<<< HEAD
-		toolVersion = "8.36"
+		toolVersion = "8.36.1"
 		configDirectory.set(rootProject.file("src/checkstyle"))
-=======
-		toolVersion = "8.36.1"
-		configDir = rootProject.file("src/checkstyle")
->>>>>>> 3ec45389
 	}
 
 	dependencies {
