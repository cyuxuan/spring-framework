/*
 * Copyright 2002-2020 the original author or authors.
 *
 * Licensed under the Apache License, Version 2.0 (the "License");
 * you may not use this file except in compliance with the License.
 * You may obtain a copy of the License at
 *
 *      https://www.apache.org/licenses/LICENSE-2.0
 *
 * Unless required by applicable law or agreed to in writing, software
 * distributed under the License is distributed on an "AS IS" BASIS,
 * WITHOUT WARRANTIES OR CONDITIONS OF ANY KIND, either express or implied.
 * See the License for the specific language governing permissions and
 * limitations under the License.
 */

package org.springframework.web.servlet.mvc.method.annotation;

import java.io.IOException;
import java.lang.reflect.Type;
import java.util.ArrayList;
import java.util.Arrays;
import java.util.Collections;
import java.util.HashSet;
import java.util.List;
import java.util.Locale;
import java.util.Set;

import javax.servlet.ServletRequest;
import javax.servlet.http.HttpServletRequest;
import javax.servlet.http.HttpServletResponse;

import org.springframework.core.GenericTypeResolver;
import org.springframework.core.MethodParameter;
import org.springframework.core.ParameterizedTypeReference;
import org.springframework.core.ResolvableType;
import org.springframework.core.io.InputStreamResource;
import org.springframework.core.io.Resource;
import org.springframework.core.io.support.ResourceRegion;
import org.springframework.core.log.LogFormatUtils;
import org.springframework.http.HttpEntity;
import org.springframework.http.HttpHeaders;
import org.springframework.http.HttpOutputMessage;
import org.springframework.http.HttpRange;
import org.springframework.http.HttpStatus;
import org.springframework.http.MediaType;
import org.springframework.http.MediaTypeFactory;
import org.springframework.http.converter.GenericHttpMessageConverter;
import org.springframework.http.converter.HttpMessageConverter;
import org.springframework.http.converter.HttpMessageNotWritableException;
import org.springframework.http.server.ServletServerHttpRequest;
import org.springframework.http.server.ServletServerHttpResponse;
import org.springframework.lang.Nullable;
import org.springframework.util.Assert;
import org.springframework.util.CollectionUtils;
import org.springframework.util.StringUtils;
import org.springframework.web.HttpMediaTypeNotAcceptableException;
import org.springframework.web.accept.ContentNegotiationManager;
import org.springframework.web.context.request.NativeWebRequest;
import org.springframework.web.context.request.ServletWebRequest;
import org.springframework.web.method.support.HandlerMethodReturnValueHandler;
import org.springframework.web.servlet.HandlerMapping;
import org.springframework.web.util.UrlPathHelper;

/**
 * Extends {@link AbstractMessageConverterMethodArgumentResolver} with the ability to handle method
 * return values by writing to the response with {@link HttpMessageConverter HttpMessageConverters}.
 *
 * @author Arjen Poutsma
 * @author Rossen Stoyanchev
 * @author Brian Clozel
 * @author Juergen Hoeller
 * @since 3.1
 */
public abstract class AbstractMessageConverterMethodProcessor extends AbstractMessageConverterMethodArgumentResolver
		implements HandlerMethodReturnValueHandler {

	/* Extensions associated with the built-in message converters */
	private static final Set<String> SAFE_EXTENSIONS = new HashSet<>(Arrays.asList(
			"txt", "text", "yml", "properties", "csv",
			"json", "xml", "atom", "rss",
			"png", "jpe", "jpeg", "jpg", "gif", "wbmp", "bmp"));

	private static final Set<String> SAFE_MEDIA_BASE_TYPES = new HashSet<>(
			Arrays.asList("audio", "image", "video"));

	private static final List<MediaType> ALL_APPLICATION_MEDIA_TYPES =
			Arrays.asList(MediaType.ALL, new MediaType("application"));

	private static final Type RESOURCE_REGION_LIST_TYPE =
			new ParameterizedTypeReference<List<ResourceRegion>>() { }.getType();


<<<<<<< HEAD
	private static final UrlPathHelper decodingUrlPathHelper = UrlPathHelper.defaultInstance;

	private static final UrlPathHelper rawUrlPathHelper = new UrlPathHelper();

	static {
		rawUrlPathHelper.setRemoveSemicolonContent(false);
		rawUrlPathHelper.setUrlDecode(false);
	}


=======
>>>>>>> d616c663
	private final ContentNegotiationManager contentNegotiationManager;

	private final Set<String> safeExtensions = new HashSet<>();


	/**
	 * Constructor with list of converters only.
	 */
	protected AbstractMessageConverterMethodProcessor(List<HttpMessageConverter<?>> converters) {
		this(converters, null, null);
	}

	/**
	 * Constructor with list of converters and ContentNegotiationManager.
	 */
	protected AbstractMessageConverterMethodProcessor(List<HttpMessageConverter<?>> converters,
			@Nullable ContentNegotiationManager contentNegotiationManager) {

		this(converters, contentNegotiationManager, null);
	}

	/**
	 * Constructor with list of converters and ContentNegotiationManager as well
	 * as request/response body advice instances.
	 */
	protected AbstractMessageConverterMethodProcessor(List<HttpMessageConverter<?>> converters,
			@Nullable ContentNegotiationManager manager, @Nullable List<Object> requestResponseBodyAdvice) {

		super(converters, requestResponseBodyAdvice);

		this.contentNegotiationManager = (manager != null ? manager : new ContentNegotiationManager());
		this.safeExtensions.addAll(this.contentNegotiationManager.getAllFileExtensions());
		this.safeExtensions.addAll(SAFE_EXTENSIONS);
	}


	/**
	 * Creates a new {@link HttpOutputMessage} from the given {@link NativeWebRequest}.
	 * @param webRequest the web request to create an output message from
	 * @return the output message
	 */
	protected ServletServerHttpResponse createOutputMessage(NativeWebRequest webRequest) {
		HttpServletResponse response = webRequest.getNativeResponse(HttpServletResponse.class);
		Assert.state(response != null, "No HttpServletResponse");
		return new ServletServerHttpResponse(response);
	}

	/**
	 * Writes the given return value to the given web request. Delegates to
	 * {@link #writeWithMessageConverters(Object, MethodParameter, ServletServerHttpRequest, ServletServerHttpResponse)}
	 */
	protected <T> void writeWithMessageConverters(T value, MethodParameter returnType, NativeWebRequest webRequest)
			throws IOException, HttpMediaTypeNotAcceptableException, HttpMessageNotWritableException {

		ServletServerHttpRequest inputMessage = createInputMessage(webRequest);
		ServletServerHttpResponse outputMessage = createOutputMessage(webRequest);
		writeWithMessageConverters(value, returnType, inputMessage, outputMessage);
	}

	/**
	 * Writes the given return type to the given output message.
	 * @param value the value to write to the output message
	 * @param returnType the type of the value
	 * @param inputMessage the input messages. Used to inspect the {@code Accept} header.
	 * @param outputMessage the output message to write to
	 * @throws IOException thrown in case of I/O errors
	 * @throws HttpMediaTypeNotAcceptableException thrown when the conditions indicated
	 * by the {@code Accept} header on the request cannot be met by the message converters
	 * @throws HttpMessageNotWritableException thrown if a given message cannot
	 * be written by a converter, or if the content-type chosen by the server
	 * has no compatible converter.
	 */
	@SuppressWarnings({"rawtypes", "unchecked"})
	protected <T> void writeWithMessageConverters(@Nullable T value, MethodParameter returnType,
			ServletServerHttpRequest inputMessage, ServletServerHttpResponse outputMessage)
			throws IOException, HttpMediaTypeNotAcceptableException, HttpMessageNotWritableException {

		Object body;
		Class<?> valueType;
		Type targetType;

		if (value instanceof CharSequence) {
			body = value.toString();
			valueType = String.class;
			targetType = String.class;
		}
		else {
			body = value;
			valueType = getReturnValueType(body, returnType);
			targetType = GenericTypeResolver.resolveType(getGenericType(returnType), returnType.getContainingClass());
		}

		if (isResourceType(value, returnType)) {
			outputMessage.getHeaders().set(HttpHeaders.ACCEPT_RANGES, "bytes");
			if (value != null && inputMessage.getHeaders().getFirst(HttpHeaders.RANGE) != null &&
					outputMessage.getServletResponse().getStatus() == 200) {
				Resource resource = (Resource) value;
				try {
					List<HttpRange> httpRanges = inputMessage.getHeaders().getRange();
					outputMessage.getServletResponse().setStatus(HttpStatus.PARTIAL_CONTENT.value());
					body = HttpRange.toResourceRegions(httpRanges, resource);
					valueType = body.getClass();
					targetType = RESOURCE_REGION_LIST_TYPE;
				}
				catch (IllegalArgumentException ex) {
					outputMessage.getHeaders().set(HttpHeaders.CONTENT_RANGE, "bytes */" + resource.contentLength());
					outputMessage.getServletResponse().setStatus(HttpStatus.REQUESTED_RANGE_NOT_SATISFIABLE.value());
				}
			}
		}

		MediaType selectedMediaType = null;
		MediaType contentType = outputMessage.getHeaders().getContentType();
		boolean isContentTypePreset = contentType != null && contentType.isConcrete();
		if (isContentTypePreset) {
			if (logger.isDebugEnabled()) {
				logger.debug("Found 'Content-Type:" + contentType + "' in response");
			}
			selectedMediaType = contentType;
		}
		else {
			HttpServletRequest request = inputMessage.getServletRequest();
			List<MediaType> acceptableTypes = getAcceptableMediaTypes(request);
			List<MediaType> producibleTypes = getProducibleMediaTypes(request, valueType, targetType);

			if (body != null && producibleTypes.isEmpty()) {
				throw new HttpMessageNotWritableException(
						"No converter found for return value of type: " + valueType);
			}
			List<MediaType> mediaTypesToUse = new ArrayList<>();
			for (MediaType requestedType : acceptableTypes) {
				for (MediaType producibleType : producibleTypes) {
					if (requestedType.isCompatibleWith(producibleType)) {
						mediaTypesToUse.add(getMostSpecificMediaType(requestedType, producibleType));
					}
				}
			}
			if (mediaTypesToUse.isEmpty()) {
				if (body != null) {
					throw new HttpMediaTypeNotAcceptableException(producibleTypes);
				}
				if (logger.isDebugEnabled()) {
					logger.debug("No match for " + acceptableTypes + ", supported: " + producibleTypes);
				}
				return;
			}

			MediaType.sortBySpecificityAndQuality(mediaTypesToUse);

			for (MediaType mediaType : mediaTypesToUse) {
				if (mediaType.isConcrete()) {
					selectedMediaType = mediaType;
					break;
				}
				else if (mediaType.isPresentIn(ALL_APPLICATION_MEDIA_TYPES)) {
					selectedMediaType = MediaType.APPLICATION_OCTET_STREAM;
					break;
				}
			}

			if (logger.isDebugEnabled()) {
				logger.debug("Using '" + selectedMediaType + "', given " +
						acceptableTypes + " and supported " + producibleTypes);
			}
		}

		if (selectedMediaType != null) {
			selectedMediaType = selectedMediaType.removeQualityValue();
			for (HttpMessageConverter<?> converter : this.messageConverters) {
				GenericHttpMessageConverter genericConverter = (converter instanceof GenericHttpMessageConverter ?
						(GenericHttpMessageConverter<?>) converter : null);
				if (genericConverter != null ?
						((GenericHttpMessageConverter) converter).canWrite(targetType, valueType, selectedMediaType) :
						converter.canWrite(valueType, selectedMediaType)) {
					body = getAdvice().beforeBodyWrite(body, returnType, selectedMediaType,
							(Class<? extends HttpMessageConverter<?>>) converter.getClass(),
							inputMessage, outputMessage);
					if (body != null) {
						Object theBody = body;
						LogFormatUtils.traceDebug(logger, traceOn ->
								"Writing [" + LogFormatUtils.formatValue(theBody, !traceOn) + "]");
						addContentDispositionHeader(inputMessage, outputMessage);
						if (genericConverter != null) {
							genericConverter.write(body, targetType, selectedMediaType, outputMessage);
						}
						else {
							((HttpMessageConverter) converter).write(body, selectedMediaType, outputMessage);
						}
					}
					else {
						if (logger.isDebugEnabled()) {
							logger.debug("Nothing to write: null body");
						}
					}
					return;
				}
			}
		}

		if (body != null) {
			Set<MediaType> producibleMediaTypes =
					(Set<MediaType>) inputMessage.getServletRequest()
							.getAttribute(HandlerMapping.PRODUCIBLE_MEDIA_TYPES_ATTRIBUTE);

			if (isContentTypePreset || !CollectionUtils.isEmpty(producibleMediaTypes)) {
				throw new HttpMessageNotWritableException(
						"No converter for [" + valueType + "] with preset Content-Type '" + contentType + "'");
			}
			throw new HttpMediaTypeNotAcceptableException(this.allSupportedMediaTypes);
		}
	}

	/**
	 * Return the type of the value to be written to the response. Typically this is
	 * a simple check via getClass on the value but if the value is null, then the
	 * return type needs to be examined possibly including generic type determination
	 * (e.g. {@code ResponseEntity<T>}).
	 */
	protected Class<?> getReturnValueType(@Nullable Object value, MethodParameter returnType) {
		return (value != null ? value.getClass() : returnType.getParameterType());
	}

	/**
	 * Return whether the returned value or the declared return type extends {@link Resource}.
	 */
	protected boolean isResourceType(@Nullable Object value, MethodParameter returnType) {
		Class<?> clazz = getReturnValueType(value, returnType);
		return clazz != InputStreamResource.class && Resource.class.isAssignableFrom(clazz);
	}

	/**
	 * Return the generic type of the {@code returnType} (or of the nested type
	 * if it is an {@link HttpEntity}).
	 */
	private Type getGenericType(MethodParameter returnType) {
		if (HttpEntity.class.isAssignableFrom(returnType.getParameterType())) {
			return ResolvableType.forType(returnType.getGenericParameterType()).getGeneric().getType();
		}
		else {
			return returnType.getGenericParameterType();
		}
	}

	/**
	 * Returns the media types that can be produced.
	 * @see #getProducibleMediaTypes(HttpServletRequest, Class, Type)
	 */
	@SuppressWarnings("unused")
	protected List<MediaType> getProducibleMediaTypes(HttpServletRequest request, Class<?> valueClass) {
		return getProducibleMediaTypes(request, valueClass, null);
	}

	/**
	 * Returns the media types that can be produced. The resulting media types are:
	 * <ul>
	 * <li>The producible media types specified in the request mappings, or
	 * <li>Media types of configured converters that can write the specific return value, or
	 * <li>{@link MediaType#ALL}
	 * </ul>
	 * @since 4.2
	 */
	@SuppressWarnings("unchecked")
	protected List<MediaType> getProducibleMediaTypes(
			HttpServletRequest request, Class<?> valueClass, @Nullable Type targetType) {

		Set<MediaType> mediaTypes =
				(Set<MediaType>) request.getAttribute(HandlerMapping.PRODUCIBLE_MEDIA_TYPES_ATTRIBUTE);
		if (!CollectionUtils.isEmpty(mediaTypes)) {
			return new ArrayList<>(mediaTypes);
		}
		else if (!this.allSupportedMediaTypes.isEmpty()) {
			List<MediaType> result = new ArrayList<>();
			for (HttpMessageConverter<?> converter : this.messageConverters) {
				if (converter instanceof GenericHttpMessageConverter && targetType != null) {
					if (((GenericHttpMessageConverter<?>) converter).canWrite(targetType, valueClass, null)) {
						result.addAll(converter.getSupportedMediaTypes());
					}
				}
				else if (converter.canWrite(valueClass, null)) {
					result.addAll(converter.getSupportedMediaTypes());
				}
			}
			return result;
		}
		else {
			return Collections.singletonList(MediaType.ALL);
		}
	}

	private List<MediaType> getAcceptableMediaTypes(HttpServletRequest request)
			throws HttpMediaTypeNotAcceptableException {

		return this.contentNegotiationManager.resolveMediaTypes(new ServletWebRequest(request));
	}

	/**
	 * Return the more specific of the acceptable and the producible media types
	 * with the q-value of the former.
	 */
	private MediaType getMostSpecificMediaType(MediaType acceptType, MediaType produceType) {
		MediaType produceTypeToUse = produceType.copyQualityValue(acceptType);
		return (MediaType.SPECIFICITY_COMPARATOR.compare(acceptType, produceTypeToUse) <= 0 ? acceptType : produceTypeToUse);
	}

	/**
	 * Check if the path has a file extension and whether the extension is either
	 * on the list of {@link #SAFE_EXTENSIONS safe extensions} or explicitly
	 * {@link ContentNegotiationManager#getAllFileExtensions() registered}.
	 * If not, and the status is in the 2xx range, a 'Content-Disposition'
	 * header with a safe attachment file name ("f.txt") is added to prevent
	 * RFD exploits.
	 */
	private void addContentDispositionHeader(ServletServerHttpRequest request, ServletServerHttpResponse response) {
		HttpHeaders headers = response.getHeaders();
		if (headers.containsKey(HttpHeaders.CONTENT_DISPOSITION)) {
			return;
		}

		try {
			int status = response.getServletResponse().getStatus();
			if (status < 200 || status > 299) {
				return;
			}
		}
		catch (Throwable ex) {
			// ignore
		}

		HttpServletRequest servletRequest = request.getServletRequest();
		String requestUri = UrlPathHelper.rawPathInstance.getOriginatingRequestUri(servletRequest);

		int index = requestUri.lastIndexOf('/') + 1;
		String filename = requestUri.substring(index);
		String pathParams = "";

		index = filename.indexOf(';');
		if (index != -1) {
			pathParams = filename.substring(index);
			filename = filename.substring(0, index);
		}

		filename = UrlPathHelper.defaultInstance.decodeRequestString(servletRequest, filename);
		String ext = StringUtils.getFilenameExtension(filename);

		pathParams = UrlPathHelper.defaultInstance.decodeRequestString(servletRequest, pathParams);
		String extInPathParams = StringUtils.getFilenameExtension(pathParams);

		if (!safeExtension(servletRequest, ext) || !safeExtension(servletRequest, extInPathParams)) {
			headers.add(HttpHeaders.CONTENT_DISPOSITION, "inline;filename=f.txt");
		}
	}

	@SuppressWarnings("unchecked")
	private boolean safeExtension(HttpServletRequest request, @Nullable String extension) {
		if (!StringUtils.hasText(extension)) {
			return true;
		}
		extension = extension.toLowerCase(Locale.ENGLISH);
		if (this.safeExtensions.contains(extension)) {
			return true;
		}
		String pattern = (String) request.getAttribute(HandlerMapping.BEST_MATCHING_PATTERN_ATTRIBUTE);
		if (pattern != null && pattern.endsWith("." + extension)) {
			return true;
		}
		if (extension.equals("html")) {
			String name = HandlerMapping.PRODUCIBLE_MEDIA_TYPES_ATTRIBUTE;
			Set<MediaType> mediaTypes = (Set<MediaType>) request.getAttribute(name);
			if (!CollectionUtils.isEmpty(mediaTypes) && mediaTypes.contains(MediaType.TEXT_HTML)) {
				return true;
			}
		}
		MediaType mediaType = resolveMediaType(request, extension);
		return (mediaType != null && (safeMediaType(mediaType)));
	}

	@Nullable
	private MediaType resolveMediaType(ServletRequest request, String extension) {
		MediaType result = null;
		String rawMimeType = request.getServletContext().getMimeType("file." + extension);
		if (StringUtils.hasText(rawMimeType)) {
			result = MediaType.parseMediaType(rawMimeType);
		}
		if (result == null || MediaType.APPLICATION_OCTET_STREAM.equals(result)) {
			result = MediaTypeFactory.getMediaType("file." + extension).orElse(null);
		}
		return result;
	}

	private boolean safeMediaType(MediaType mediaType) {
		return (SAFE_MEDIA_BASE_TYPES.contains(mediaType.getType()) ||
				mediaType.getSubtype().endsWith("+xml"));
	}

}<|MERGE_RESOLUTION|>--- conflicted
+++ resolved
@@ -91,19 +91,6 @@
 			new ParameterizedTypeReference<List<ResourceRegion>>() { }.getType();
 
 
-<<<<<<< HEAD
-	private static final UrlPathHelper decodingUrlPathHelper = UrlPathHelper.defaultInstance;
-
-	private static final UrlPathHelper rawUrlPathHelper = new UrlPathHelper();
-
-	static {
-		rawUrlPathHelper.setRemoveSemicolonContent(false);
-		rawUrlPathHelper.setUrlDecode(false);
-	}
-
-
-=======
->>>>>>> d616c663
 	private final ContentNegotiationManager contentNegotiationManager;
 
 	private final Set<String> safeExtensions = new HashSet<>();
